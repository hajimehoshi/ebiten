--- conflicted
+++ resolved
@@ -86,16 +86,17 @@
           env GOOS=windows GOARCH=386 go build -tags=example -v ./...
           env GOOS=windows GOARCH=amd64 go build -tags=example -v ./...
           env GOOS=windows GOARCH=arm go build -tags=example -v ./...
-<<<<<<< HEAD
-          env GOOS=darwin GOARCH=arm64 go build -tags=example -v ./...
-          env GOOS=darwin GOARCH=amd64 go build -tags=example -v ./...
+          env GOOS=windows GOARCH=arm64 go build -tags=example -v ./...
 
-      - name: go build (Windows ARM64)
-        if: ${{ !startsWith(matrix.go, '1.16.') }}
+      - name: go build (macOS)
+        if: ${{ startsWith(matrix.os, 'macos-') }}
         run: |
-=======
->>>>>>> e237a701
-          env GOOS=windows GOARCH=arm64 go build -tags=example -v ./...
+          env CGO_ENABLED=1 GOOS=darwin GOARCH=arm64 go build -tags=example -v ./...
+          env CGO_ENABLED=1 GOOS=darwin GOARCH=amd64 go build -tags=example -o flappy_amd64 -v ./examples/flappy
+          env CGO_ENABLED=1 GOOS=darwin GOARCH=arm64 go build -tags=example -o flappy_arm64 -v ./examples/flappy
+          lipo -create flappy_amd64 flappy_arm64 -output flappy
+          file flappy
+          rm flappy
 
       - name: go build (NintendoSDK)
         if: ${{ startsWith(matrix.os, 'ubuntu-') }}
