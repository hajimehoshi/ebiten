// Copyright 2023 The Ebitengine Authors
//
// Licensed under the Apache License, Version 2.0 (the "License");
// you may not use this file except in compliance with the License.
// You may obtain a copy of the License at
//
//     http://www.apache.org/licenses/LICENSE-2.0
//
// Unless required by applicable law or agreed to in writing, software
// distributed under the License is distributed on an "AS IS" BASIS,
// WITHOUT WARRANTIES OR CONDITIONS OF ANY KIND, either express or implied.
// See the License for the specific language governing permissions and
// limitations under the License.

package text_test

import (
	"bytes"
	"image"
	"image/color"
	"math"
	"os"
	"path/filepath"
	"regexp"
	"strings"
	"testing"

	"github.com/hajimehoshi/bitmapfont/v3"
	"golang.org/x/image/font"
<<<<<<< HEAD
	"golang.org/x/image/font/gofont/goregular"
=======
	"golang.org/x/image/font/opentype"
>>>>>>> b17ae613
	"golang.org/x/image/math/fixed"

	"github.com/hajimehoshi/ebiten/v2"
	t "github.com/hajimehoshi/ebiten/v2/internal/testing"
	"github.com/hajimehoshi/ebiten/v2/text/v2"
)

func TestMain(m *testing.M) {
	t.MainWithRunLoop(m)
}

func TestGlyphIndex(t *testing.T) {
	const sampleText = `The quick brown fox jumps
over the lazy dog.`

	f := text.NewGoXFace(bitmapfont.Face)
	got := sampleText
	for _, g := range text.AppendGlyphs(nil, sampleText, f, nil) {
		got = got[:g.StartIndexInBytes] + strings.Repeat(" ", g.EndIndexInBytes-g.StartIndexInBytes) + got[g.EndIndexInBytes:]
	}
	want := regexp.MustCompile(`\S`).ReplaceAllString(sampleText, " ")
	if got != want {
		t.Errorf("got: %q, want: %q", got, want)
	}
}

func TestTextColor(t *testing.T) {
	clr := color.RGBA{R: 0x80, G: 0x80, B: 0x80, A: 0x80}
	img := ebiten.NewImage(30, 30)
	op := &text.DrawOptions{}
	op.GeoM.Translate(0, 0)
	op.ColorScale.ScaleWithColor(clr)
	text.Draw(img, "Hello", text.NewGoXFace(bitmapfont.Face), op)

	w, h := img.Bounds().Dx(), img.Bounds().Dy()
	allTransparent := true
	for j := 0; j < h; j++ {
		for i := 0; i < w; i++ {
			got := img.At(i, j)
			want1 := color.RGBA{R: 0x80, G: 0x80, B: 0x80, A: 0x80}
			want2 := color.RGBA{}
			if got != want1 && got != want2 {
				t.Errorf("img At(%d, %d): got %v; want %v or %v", i, j, got, want1, want2)
			}
			if got == want1 {
				allTransparent = false
			}
		}
	}
	if allTransparent {
		t.Fail()
	}
}

const testGoXFaceSize = 6

type testGoXFace struct{}

func (f *testGoXFace) Glyph(dot fixed.Point26_6, r rune) (dr image.Rectangle, mask image.Image, maskp image.Point, advance fixed.Int26_6, ok bool) {
	dr = image.Rect(0, 0, testGoXFaceSize, testGoXFaceSize)
	a := image.NewAlpha(dr)
	switch r {
	case 'a':
		for j := dr.Min.Y; j < dr.Max.Y; j++ {
			for i := dr.Min.X; i < dr.Max.X; i++ {
				a.SetAlpha(i, j, color.Alpha{A: 0x80})
			}
		}
	case 'b':
		for j := dr.Min.Y; j < dr.Max.Y; j++ {
			for i := dr.Min.X; i < dr.Max.X; i++ {
				a.SetAlpha(i, j, color.Alpha{A: 0xff})
			}
		}
	}
	mask = a
	advance = fixed.I(testGoXFaceSize)
	ok = true
	return
}

func (f *testGoXFace) GlyphBounds(r rune) (bounds fixed.Rectangle26_6, advance fixed.Int26_6, ok bool) {
	bounds = fixed.R(0, 0, testGoXFaceSize, testGoXFaceSize)
	advance = fixed.I(testGoXFaceSize)
	ok = true
	return
}

func (f *testGoXFace) GlyphAdvance(r rune) (advance fixed.Int26_6, ok bool) {
	return fixed.I(testGoXFaceSize), true
}

func (f *testGoXFace) Kern(r0, r1 rune) fixed.Int26_6 {
	if r1 == 'b' {
		return fixed.I(-testGoXFaceSize)
	}
	return 0
}

func (f *testGoXFace) Close() error {
	return nil
}

func (f *testGoXFace) Metrics() font.Metrics {
	return font.Metrics{
		Height:     fixed.I(testGoXFaceSize),
		Ascent:     0,
		Descent:    fixed.I(testGoXFaceSize),
		XHeight:    0,
		CapHeight:  fixed.I(testGoXFaceSize),
		CaretSlope: image.Pt(0, 1),
	}
}

// Issue #1378
func TestNegativeKern(t *testing.T) {
	f := text.NewGoXFace(&testGoXFace{})
	dst := ebiten.NewImage(testGoXFaceSize*2, testGoXFaceSize)

	// With testGoXFace, 'b' is rendered at the previous position as 0xff.
	// 'a' is rendered at the current position as 0x80.
	op := &text.DrawOptions{}
	op.GeoM.Translate(0, 0)
	text.Draw(dst, "ab", f, op)
	for j := 0; j < testGoXFaceSize; j++ {
		for i := 0; i < testGoXFaceSize; i++ {
			got := dst.At(i, j)
			want := color.RGBA{R: 0xff, G: 0xff, B: 0xff, A: 0xff}
			if got != want {
				t.Errorf("At(%d, %d): got: %v, want: %v", i, j, got, want)
			}
		}
	}

	// The glyph 'a' should be treated correctly.
	op = &text.DrawOptions{}
	op.GeoM.Translate(testGoXFaceSize, 0)
	text.Draw(dst, "a", f, op)
	for j := 0; j < testGoXFaceSize; j++ {
		for i := testGoXFaceSize; i < testGoXFaceSize*2; i++ {
			got := dst.At(i, j)
			want := color.RGBA{R: 0x80, G: 0x80, B: 0x80, A: 0x80}
			if got != want {
				t.Errorf("At(%d, %d): got: %v, want: %v", i, j, got, want)
			}
		}
	}
}

type unhashableGoXFace func()

const unhashableGoXFaceSize = 10

func (u *unhashableGoXFace) Glyph(dot fixed.Point26_6, r rune) (dr image.Rectangle, mask image.Image, maskp image.Point, advance fixed.Int26_6, ok bool) {
	dr = image.Rect(0, 0, unhashableGoXFaceSize, unhashableGoXFaceSize)
	a := image.NewAlpha(dr)
	for j := dr.Min.Y; j < dr.Max.Y; j++ {
		for i := dr.Min.X; i < dr.Max.X; i++ {
			a.SetAlpha(i, j, color.Alpha{A: 0xff})
		}
	}
	mask = a
	advance = fixed.I(unhashableGoXFaceSize)
	ok = true
	return
}

func (u *unhashableGoXFace) GlyphBounds(r rune) (bounds fixed.Rectangle26_6, advance fixed.Int26_6, ok bool) {
	bounds = fixed.R(0, 0, unhashableGoXFaceSize, unhashableGoXFaceSize)
	advance = fixed.I(unhashableGoXFaceSize)
	ok = true
	return
}

func (u *unhashableGoXFace) GlyphAdvance(r rune) (advance fixed.Int26_6, ok bool) {
	return fixed.I(unhashableGoXFaceSize), true
}

func (u *unhashableGoXFace) Kern(r0, r1 rune) fixed.Int26_6 {
	return 0
}

func (u *unhashableGoXFace) Close() error {
	return nil
}

func (u *unhashableGoXFace) Metrics() font.Metrics {
	return font.Metrics{
		Height:     fixed.I(unhashableGoXFaceSize),
		Ascent:     0,
		Descent:    fixed.I(unhashableGoXFaceSize),
		XHeight:    0,
		CapHeight:  fixed.I(unhashableGoXFaceSize),
		CaretSlope: image.Pt(0, 1),
	}
}

// Issue #2669
func TestUnhashableFace(t *testing.T) {
	var face unhashableGoXFace
	f := text.NewGoXFace(&face)
	dst := ebiten.NewImage(unhashableGoXFaceSize*2, unhashableGoXFaceSize*2)
	text.Draw(dst, "a", f, nil)

	for j := 0; j < unhashableGoXFaceSize*2; j++ {
		for i := 0; i < unhashableGoXFaceSize*2; i++ {
			got := dst.At(i, j)
			var want color.RGBA
			if i < unhashableGoXFaceSize && j < unhashableGoXFaceSize {
				want = color.RGBA{R: 0xff, G: 0xff, B: 0xff, A: 0xff}
			}
			if got != want {
				t.Errorf("At(%d, %d): got: %v, want: %v", i, j, got, want)
			}
		}
	}
}

func TestConvertToFixed26_6(t *testing.T) {
	testCases := []struct {
		In  float64
		Out fixed.Int26_6
	}{
		{
			In:  0,
			Out: 0,
		},
		{
			In:  0.25,
			Out: fixed.I(1) / 4,
		},
		{
			In:  0.5,
			Out: fixed.I(1) / 2,
		},
		{
			In:  1.25,
			Out: fixed.I(1) * 5 / 4,
		},
		{
			In:  1,
			Out: fixed.I(1),
		},
		{
			In:  -0.25,
			Out: fixed.I(-1) / 4,
		},
		{
			In:  -0.5,
			Out: fixed.I(-1) / 2,
		},
		{
			In:  -1,
			Out: fixed.I(-1),
		},
		{
			In:  -1.25,
			Out: fixed.I(-1) * 5 / 4,
		},
	}

	for _, tc := range testCases {
		got := text.Float32ToFixed26_6(float32(tc.In))
		want := tc.Out
		if got != want {
			t.Errorf("Float32ToFixed26_6(%v): got: %v, want: %v", tc.In, got, want)
		}

		got = text.Float64ToFixed26_6(tc.In)
		want = tc.Out
		if got != want {
			t.Errorf("Float32ToFixed26_6(%v): got: %v, want: %v", tc.In, got, want)
		}
	}
}

func TestConvertToFloat(t *testing.T) {
	testCases := []struct {
		In  fixed.Int26_6
		Out float64
	}{
		{
			In:  0,
			Out: 0,
		},
		{
			In:  fixed.I(1) / 4,
			Out: 0.25,
		},
		{
			In:  fixed.I(1) / 2,
			Out: 0.5,
		},
		{
			In:  fixed.I(1) * 5 / 4,
			Out: 1.25,
		},
		{
			In:  fixed.I(1),
			Out: 1,
		},
		{
			In:  fixed.I(-1) / 4,
			Out: -0.25,
		},
		{
			In:  fixed.I(-1) / 2,
			Out: -0.5,
		},
		{
			In:  fixed.I(-1),
			Out: -1,
		},
		{
			In:  fixed.I(-1) * 5 / 4,
			Out: -1.25,
		},
	}

	for _, tc := range testCases {
		got := text.Fixed26_6ToFloat32(tc.In)
		want := float32(tc.Out)
		if got != want {
			t.Errorf("Fixed26_6ToFloat32(%v): got: %v, want: %v", tc.In, got, want)
		}

		got64 := text.Fixed26_6ToFloat64(tc.In)
		want64 := tc.Out
		if got64 != want64 {
			t.Errorf("Fixed26_6ToFloat64(%v): got: %v, want: %v", tc.In, got64, want64)
		}
	}
}

// Issue #2954
func TestDrawOptionsNotModified(t *testing.T) {
	img := ebiten.NewImage(30, 30)

	op := &text.DrawOptions{}
	text.Draw(img, "Hello", text.NewGoXFace(bitmapfont.Face), op)

	if got, want := op.GeoM, (ebiten.GeoM{}); got != want {
		t.Errorf("got: %v, want: %v", got, want)
	}
	if got, want := op.ColorScale, (ebiten.ColorScale{}); got != want {
		t.Errorf("got: %v, want: %v", got, want)
	}
}

<<<<<<< HEAD
func BenchmarkDrawText(b *testing.B) {
	var txt string
	for i := 0; i < 32; i++ {
		txt += "The quick brown fox jumps over the lazy dog.\n"
	}
	screen := ebiten.NewImage(16, 16)
	source, err := text.NewGoTextFaceSource(bytes.NewReader(goregular.TTF))
	if err != nil {
		b.Fatal(err)
	}
	f := &text.GoTextFace{
		Source: source,
		Size:   10,
	}
	op := &text.DrawOptions{}
	for i := 0; i < b.N; i++ {
		text.Draw(screen, txt, f, op)
=======
func TestGoXFaceMetrics(t *testing.T) {
	const size = 100

	fontFiles := []string{
		// MPLUS1p-Regular.ttf is an old version of M+ 1p font, and this doesn't have metadata.
		"MPLUS1p-Regular.ttf",
		"Roboto-Regular.ttf",
	}

	for _, fontFile := range fontFiles {
		fontFile := fontFile
		t.Run(fontFile, func(t *testing.T) {
			fontdata, err := os.ReadFile(filepath.Join("testdata", fontFile))
			if err != nil {
				t.Fatal(err)
			}

			sfntFont, err := opentype.Parse(fontdata)
			if err != nil {
				t.Fatal(err)
			}
			opentypeFace, err := opentype.NewFace(sfntFont, &opentype.FaceOptions{
				Size: size,
				DPI:  72,
			})
			if err != nil {
				t.Fatal(err)
			}
			goXFace := text.NewGoXFace(opentypeFace)
			goXMetrics := goXFace.Metrics()
			if goXMetrics.XHeight <= 0 {
				t.Errorf("GoXFace's XHeight must be positive but not: %f", goXMetrics.XHeight)
			}
			if goXMetrics.CapHeight <= 0 {
				t.Errorf("GoXFace's CapHeight must be positive but not: %f", goXMetrics.CapHeight)
			}

			goTextFaceSource, err := text.NewGoTextFaceSource(bytes.NewBuffer(fontdata))
			if err != nil {
				t.Fatal(err)
			}
			goTextFace := &text.GoTextFace{
				Source: goTextFaceSource,
				Size:   size,
			}
			goTextMetrics := goTextFace.Metrics()
			if goTextMetrics.XHeight <= 0 {
				t.Errorf("GoTextFace's XHeight must be positive but not: %f", goTextMetrics.XHeight)
			}
			if goTextMetrics.CapHeight <= 0 {
				t.Errorf("GoTextFace's CapHeight must be positive but not: %f", goTextMetrics.CapHeight)
			}

			if math.Abs(goXMetrics.XHeight-goTextMetrics.XHeight) >= 0.1 {
				t.Errorf("XHeight values don't match: %f (GoXFace) vs %f (GoTextFace)", goXMetrics.XHeight, goTextMetrics.XHeight)
			}
			if math.Abs(goXMetrics.CapHeight-goTextMetrics.CapHeight) >= 0.1 {
				t.Errorf("CapHeight values don't match: %f (GoXFace) vs %f (GoTextFace)", goXMetrics.CapHeight, goTextMetrics.CapHeight)
			}

			// Check that a MultiFace should have the same metrics.
			multiFace, err := text.NewMultiFace(goTextFace)
			if err != nil {
				t.Fatal(err)
			}
			if got := multiFace.Metrics(); got != goTextMetrics {
				t.Errorf("got: %v, want: %v", got, goTextMetrics)
			}
		})
>>>>>>> b17ae613
	}
}<|MERGE_RESOLUTION|>--- conflicted
+++ resolved
@@ -27,11 +27,8 @@
 
 	"github.com/hajimehoshi/bitmapfont/v3"
 	"golang.org/x/image/font"
-<<<<<<< HEAD
 	"golang.org/x/image/font/gofont/goregular"
-=======
 	"golang.org/x/image/font/opentype"
->>>>>>> b17ae613
 	"golang.org/x/image/math/fixed"
 
 	"github.com/hajimehoshi/ebiten/v2"
@@ -381,25 +378,6 @@
 	}
 }
 
-<<<<<<< HEAD
-func BenchmarkDrawText(b *testing.B) {
-	var txt string
-	for i := 0; i < 32; i++ {
-		txt += "The quick brown fox jumps over the lazy dog.\n"
-	}
-	screen := ebiten.NewImage(16, 16)
-	source, err := text.NewGoTextFaceSource(bytes.NewReader(goregular.TTF))
-	if err != nil {
-		b.Fatal(err)
-	}
-	f := &text.GoTextFace{
-		Source: source,
-		Size:   10,
-	}
-	op := &text.DrawOptions{}
-	for i := 0; i < b.N; i++ {
-		text.Draw(screen, txt, f, op)
-=======
 func TestGoXFaceMetrics(t *testing.T) {
 	const size = 100
 
@@ -469,6 +447,26 @@
 				t.Errorf("got: %v, want: %v", got, goTextMetrics)
 			}
 		})
->>>>>>> b17ae613
+	}
+}
+
+
+func BenchmarkDrawText(b *testing.B) {
+	var txt string
+	for i := 0; i < 32; i++ {
+		txt += "The quick brown fox jumps over the lazy dog.\n"
+	}
+	screen := ebiten.NewImage(16, 16)
+	source, err := text.NewGoTextFaceSource(bytes.NewReader(goregular.TTF))
+	if err != nil {
+		b.Fatal(err)
+	}
+	f := &text.GoTextFace{
+		Source: source,
+		Size:   10,
+	}
+	op := &text.DrawOptions{}
+	for i := 0; i < b.N; i++ {
+		text.Draw(screen, txt, f, op)
 	}
 }