--- conflicted
+++ resolved
@@ -307,16 +307,8 @@
 		height:            height,
 		deviceScaleFactor: scale,
 	}
-<<<<<<< HEAD
-	m.width = width
-	m.height = height
-	m.deviceScaleFactor = scale
-
-	m.inited.Store(true)
-=======
 	m.expireAt.Store(theUI.Tick() + 1)
 	return m.monitor
->>>>>>> 86937639
 }
 
 func (m *Monitor) DeviceScaleFactor() float64 {
