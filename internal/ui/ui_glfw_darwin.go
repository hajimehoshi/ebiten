--- conflicted
+++ resolved
@@ -59,14 +59,6 @@
 		w = *(**windowDelgate)(unsafe.Pointer(&self))
 		w.origDelegate = origDelegate
 	}
-<<<<<<< HEAD
-	pushResizableState := func(self, w objc.ID) {
-		window := cocoa.NSWindow{ID: w}
-		setResizable(self, window.StyleMask()&cocoa.NSUInteger(cocoa.NSWindowStyleMaskResizable) != 0)
-		if !getResizable(self) {
-			window.SetStyleMask(window.StyleMask() | cocoa.NSUInteger(cocoa.NSWindowStyleMaskResizable))
-		}
-=======
 	return self
 }
 
@@ -152,7 +144,6 @@
 		return objc.RegisterName("windowDidExitFullScreen:")
 	default:
 		return 0
->>>>>>> f4b12462
 	}
 }
 
