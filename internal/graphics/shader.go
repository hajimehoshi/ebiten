--- conflicted
+++ resolved
@@ -188,11 +188,7 @@
 		vert = "__vertex"
 		frag = "Fragment"
 	)
-<<<<<<< HEAD
-	ir, err := shader.Compile(buf.Bytes(), vert, frag, ShaderSrcImageCount)
-=======
-	ir, err := shader.Compile(src, vert, frag, ShaderImageCount)
->>>>>>> aa6bc169
+	ir, err := shader.Compile(src, vert, frag, ShaderSrcImageCount)
 	if err != nil {
 		return nil, err
 	}
