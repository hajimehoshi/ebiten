package glfwwin

import "golang.org/x/sys/windows"

type platformContextState struct {
	dc       _HDC
	handle   _HGLRC
	interval int
}

type platformWindowState struct {
	handle    windows.HWND
	bigIcon   _HICON
	smallIcon _HICON

	cursorTracked  bool
	frameAction    bool
	iconified      bool
	maximized      bool
	transparent    bool // Whether to enable framebuffer transparency on DWM
	scaleToMonitor bool

	// Cached size used to filter out duplicate events
	width  int
	height int

	// The last received cursor position, regardless of source
	lastCursorPosX int
	lastCursorPosY int

	// The last recevied high surrogate when decoding pairs of UTF-16 messages
	highSurrogate uint16
}

type platformMonitorState struct {
	handle _HMONITOR

	// This size matches the static size of DISPLAY_DEVICE.DeviceName
	adapterName string
	displayName string
	modesPruned bool
	modeChanged bool
}

type platformCursorState struct {
	handle _HCURSOR
}

<<<<<<< HEAD
type platformTLSState struct {
	allocated bool
	index     uint32
=======
type Cursor struct {
	win32 struct {
		handle _HCURSOR
	}
}

type tls struct {
	win32 struct {
		allocated bool
		index     uint32
	}
}

type library struct {
	initialized bool

	hints struct {
		init        initconfig
		framebuffer fbconfig
		window      wndconfig
		context     ctxconfig
		refreshRate int
	}

	errors  []error // TODO: Check the error at polling?
	cursors []*Cursor
	windows []*Window

	monitors []*Monitor

	contextSlot tls

	callbacks struct {
		monitor MonitorCallback
	}

	win32 struct {
		instance                 _HINSTANCE
		helperWindowHandle       windows.HWND
		deviceNotificationHandle _HDEVNOTIFY
		acquiredMonitorCount     int
		clipboardString          string
		keycodes                 [512]Key
		scancodes                [KeyLast + 1]int
		keynames                 [KeyLast + 1]string

		// Where to place the cursor when re-enabled
		restoreCursorPosX float64
		restoreCursorPosY float64

		// The window whose disabled cursor mode is active
		disabledCursorWindow *Window
		rawInput             []byte
		mouseTrailSize       uint32
	}

	wgl struct {
		inited bool

		EXT_swap_control               bool
		EXT_colorspace                 bool
		ARB_multisample                bool
		ARB_framebuffer_sRGB           bool
		EXT_framebuffer_sRGB           bool
		ARB_pixel_format               bool
		ARB_create_context             bool
		ARB_create_context_profile     bool
		EXT_create_context_es2_profile bool
		ARB_create_context_robustness  bool
		ARB_create_context_no_error    bool
		ARB_context_flush_control      bool
	}
>>>>>>> f17be388
}

type platformLibraryState struct {
	instance                 _HINSTANCE
	helperWindowHandle       windows.HWND
	deviceNotificationHandle _HDEVNOTIFY
	acquiredMonitorCount     int
	clipboardString          string
	keycodes                 [512]Key
	scancodes                [KeyLast + 1]int

	// Where to place the cursor when re-enabled
	restoreCursorPosX float64
	restoreCursorPosY float64

	// The window whose disabled cursor mode is active
	disabledCursorWindow *Window
	rawInput             []byte
	mouseTrailSize       uint32
}

type platformLibraryContextState struct {
	inited bool

	EXT_swap_control               bool
	EXT_colorspace                 bool
	ARB_multisample                bool
	ARB_framebuffer_sRGB           bool
	EXT_framebuffer_sRGB           bool
	ARB_pixel_format               bool
	ARB_create_context             bool
	ARB_create_context_profile     bool
	EXT_create_context_es2_profile bool
	ARB_create_context_robustness  bool
	ARB_create_context_no_error    bool
	ARB_context_flush_control      bool
}<|MERGE_RESOLUTION|>--- conflicted
+++ resolved
@@ -46,84 +46,9 @@
 	handle _HCURSOR
 }
 
-<<<<<<< HEAD
 type platformTLSState struct {
 	allocated bool
 	index     uint32
-=======
-type Cursor struct {
-	win32 struct {
-		handle _HCURSOR
-	}
-}
-
-type tls struct {
-	win32 struct {
-		allocated bool
-		index     uint32
-	}
-}
-
-type library struct {
-	initialized bool
-
-	hints struct {
-		init        initconfig
-		framebuffer fbconfig
-		window      wndconfig
-		context     ctxconfig
-		refreshRate int
-	}
-
-	errors  []error // TODO: Check the error at polling?
-	cursors []*Cursor
-	windows []*Window
-
-	monitors []*Monitor
-
-	contextSlot tls
-
-	callbacks struct {
-		monitor MonitorCallback
-	}
-
-	win32 struct {
-		instance                 _HINSTANCE
-		helperWindowHandle       windows.HWND
-		deviceNotificationHandle _HDEVNOTIFY
-		acquiredMonitorCount     int
-		clipboardString          string
-		keycodes                 [512]Key
-		scancodes                [KeyLast + 1]int
-		keynames                 [KeyLast + 1]string
-
-		// Where to place the cursor when re-enabled
-		restoreCursorPosX float64
-		restoreCursorPosY float64
-
-		// The window whose disabled cursor mode is active
-		disabledCursorWindow *Window
-		rawInput             []byte
-		mouseTrailSize       uint32
-	}
-
-	wgl struct {
-		inited bool
-
-		EXT_swap_control               bool
-		EXT_colorspace                 bool
-		ARB_multisample                bool
-		ARB_framebuffer_sRGB           bool
-		EXT_framebuffer_sRGB           bool
-		ARB_pixel_format               bool
-		ARB_create_context             bool
-		ARB_create_context_profile     bool
-		EXT_create_context_es2_profile bool
-		ARB_create_context_robustness  bool
-		ARB_create_context_no_error    bool
-		ARB_context_flush_control      bool
-	}
->>>>>>> f17be388
 }
 
 type platformLibraryState struct {
@@ -134,6 +59,7 @@
 	clipboardString          string
 	keycodes                 [512]Key
 	scancodes                [KeyLast + 1]int
+	keynames                 [KeyLast + 1]string
 
 	// Where to place the cursor when re-enabled
 	restoreCursorPosX float64
