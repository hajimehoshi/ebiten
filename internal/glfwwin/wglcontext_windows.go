// SPDX-License-Identifier: Zlib
// SPDX-FileCopyrightText: 2002-2006 Marcus Geelnard
// SPDX-FileCopyrightText: 2006-2019 Camilla Löwy
// SPDX-FileCopyrightText: 2022 The Ebitengine Authors

package glfwwin

import (
	"errors"
	"fmt"
	"strings"
	"unsafe"

	"golang.org/x/sys/windows"

	"github.com/hajimehoshi/ebiten/v2/internal/microsoftgdk"
)

func findPixelFormatAttribValue(attribs []int32, values []int32, attrib int32) int32 {
	for i := range attribs {
		if attribs[i] == attrib {
			return values[i]
		}
	}
	return 0
}

func (w *Window) choosePixelFormat(ctxconfig *ctxconfig, fbconfig_ *fbconfig) (int, error) {
	var nativeCount int32
	var attribs []int32

	if _glfw.context.ARB_pixel_format {
		var attrib int32 = _WGL_NUMBER_PIXEL_FORMATS_ARB
		if err := wglGetPixelFormatAttribivARB(w.context.state.dc, 1, 0, 1, &attrib, &nativeCount); err != nil {
			return 0, err
		}

		attribs = append(attribs,
			_WGL_SUPPORT_OPENGL_ARB,
			_WGL_DRAW_TO_WINDOW_ARB,
			_WGL_PIXEL_TYPE_ARB,
			_WGL_ACCELERATION_ARB,
			_WGL_RED_BITS_ARB,
			_WGL_RED_SHIFT_ARB,
			_WGL_GREEN_BITS_ARB,
			_WGL_GREEN_SHIFT_ARB,
			_WGL_BLUE_BITS_ARB,
			_WGL_BLUE_SHIFT_ARB,
			_WGL_ALPHA_BITS_ARB,
			_WGL_ALPHA_SHIFT_ARB,
			_WGL_DEPTH_BITS_ARB,
			_WGL_STENCIL_BITS_ARB,
			_WGL_ACCUM_BITS_ARB,
			_WGL_ACCUM_RED_BITS_ARB,
			_WGL_ACCUM_GREEN_BITS_ARB,
			_WGL_ACCUM_BLUE_BITS_ARB,
			_WGL_ACCUM_ALPHA_BITS_ARB,
			_WGL_AUX_BUFFERS_ARB,
			_WGL_STEREO_ARB,
			_WGL_DOUBLE_BUFFER_ARB)

		if _glfw.context.ARB_multisample {
			attribs = append(attribs, _WGL_SAMPLES_ARB)
		}

		if ctxconfig.client == OpenGLAPI {
			if _glfw.context.ARB_framebuffer_sRGB || _glfw.context.EXT_framebuffer_sRGB {
				attribs = append(attribs, _WGL_FRAMEBUFFER_SRGB_CAPABLE_ARB)
			}
		} else {
			if _glfw.context.EXT_colorspace {
				attribs = append(attribs, _WGL_COLORSPACE_EXT)
			}
		}
	} else {
		c, err := _DescribePixelFormat(w.context.state.dc, 1, uint32(unsafe.Sizeof(_PIXELFORMATDESCRIPTOR{})), nil)
		if err != nil {
			return 0, err
		}
		nativeCount = c
	}

	usableConfigs := make([]*fbconfig, 0, nativeCount)
	for i := int32(0); i < nativeCount; i++ {
		var u fbconfig
		pixelFormat := uintptr(i) + 1

		if _glfw.context.ARB_pixel_format {
			// Get pixel format attributes through "modern" extension
			values := make([]int32, len(attribs))
			if err := wglGetPixelFormatAttribivARB(w.context.state.dc, int32(pixelFormat), 0, uint32(len(attribs)), &attribs[0], &values[0]); err != nil {
				return 0, err
			}

			findAttribValue := func(attrib int32) int32 {
				return findPixelFormatAttribValue(attribs, values, attrib)
			}

			if findAttribValue(_WGL_SUPPORT_OPENGL_ARB) == 0 || findAttribValue(_WGL_DRAW_TO_WINDOW_ARB) == 0 {
				continue
			}

			if findAttribValue(_WGL_PIXEL_TYPE_ARB) != _WGL_TYPE_RGBA_ARB {
				continue
			}

			if findAttribValue(_WGL_ACCELERATION_ARB) == _WGL_NO_ACCELERATION_ARB {
				continue
			}

			if (findAttribValue(_WGL_DOUBLE_BUFFER_ARB) != 0) != fbconfig_.doublebuffer {
				continue
			}

			u.redBits = int(findAttribValue(_WGL_RED_BITS_ARB))
			u.greenBits = int(findAttribValue(_WGL_GREEN_BITS_ARB))
			u.blueBits = int(findAttribValue(_WGL_BLUE_BITS_ARB))
			u.alphaBits = int(findAttribValue(_WGL_ALPHA_BITS_ARB))

			u.depthBits = int(findAttribValue(_WGL_DEPTH_BITS_ARB))
			u.stencilBits = int(findAttribValue(_WGL_STENCIL_BITS_ARB))

			u.accumRedBits = int(findAttribValue(_WGL_ACCUM_RED_BITS_ARB))
			u.accumGreenBits = int(findAttribValue(_WGL_ACCUM_GREEN_BITS_ARB))
			u.accumBlueBits = int(findAttribValue(_WGL_ACCUM_BLUE_BITS_ARB))
			u.accumAlphaBits = int(findAttribValue(_WGL_ACCUM_ALPHA_BITS_ARB))

			u.auxBuffers = int(findAttribValue(_WGL_AUX_BUFFERS_ARB))

			if findAttribValue(_WGL_STEREO_ARB) != 0 {
				u.stereo = true
			}

			if _glfw.context.ARB_multisample {
				u.samples = int(findAttribValue(_WGL_SAMPLES_ARB))
			}

			if ctxconfig.client == OpenGLAPI {
				if _glfw.context.ARB_framebuffer_sRGB || _glfw.context.EXT_framebuffer_sRGB {
					if findAttribValue(_WGL_FRAMEBUFFER_SRGB_CAPABLE_ARB) != 0 {
						u.sRGB = true
					}
				}
			} else {
				if _glfw.context.EXT_colorspace {
					if findAttribValue(_WGL_COLORSPACE_EXT) == _WGL_COLORSPACE_SRGB_EXT {
						u.sRGB = true
					}
				}
			}
		} else {
			// Get pixel format attributes through legacy PFDs

			var pfd _PIXELFORMATDESCRIPTOR
			if _, err := _DescribePixelFormat(w.context.state.dc, int32(pixelFormat), uint32(unsafe.Sizeof(pfd)), &pfd); err != nil {
				return 0, err
			}

			if pfd.dwFlags&_PFD_DRAW_TO_WINDOW == 0 || pfd.dwFlags&_PFD_SUPPORT_OPENGL == 0 {
				continue
			}

			if pfd.dwFlags&_PFD_GENERIC_ACCELERATED == 0 && pfd.dwFlags&_PFD_GENERIC_FORMAT != 0 {
				continue
			}

			if pfd.iPixelType != _PFD_TYPE_RGBA {
				continue
			}

			if (pfd.dwFlags&_PFD_DOUBLEBUFFER != 0) != fbconfig_.doublebuffer {
				continue
			}

			u.redBits = int(pfd.cRedBits)
			u.greenBits = int(pfd.cGreenBits)
			u.blueBits = int(pfd.cBlueBits)
			u.alphaBits = int(pfd.cAlphaBits)

			u.depthBits = int(pfd.cDepthBits)
			u.stencilBits = int(pfd.cStencilBits)

			u.accumRedBits = int(pfd.cAccumRedBits)
			u.accumGreenBits = int(pfd.cAccumGreenBits)
			u.accumBlueBits = int(pfd.cAccumBlueBits)
			u.accumAlphaBits = int(pfd.cAccumAlphaBits)

			u.auxBuffers = int(pfd.cAuxBuffers)

			if pfd.dwFlags&_PFD_STEREO != 0 {
				u.stereo = true
			}
		}

		u.handle = pixelFormat
		usableConfigs = append(usableConfigs, &u)
	}

	if len(usableConfigs) == 0 {
		return 0, fmt.Errorf("glfwwin: the driver does not appear to support OpenGL")
	}

	closest := chooseFBConfig(fbconfig_, usableConfigs)
	if closest == nil {
		return 0, fmt.Errorf("glfwwin: failed to find a suitable pixel format")
	}

	return int(closest.handle), nil
}

func makeContextCurrentWGL(window *Window) error {
	if window != nil {
		if err := wglMakeCurrent(window.context.state.dc, window.context.state.handle); err != nil {
			_ = _glfw.contextSlot.set(0)
			return err
		}
		if err := _glfw.contextSlot.set(uintptr(unsafe.Pointer(window))); err != nil {
			return err
		}
	} else {
		if err := wglMakeCurrent(0, 0); err != nil {
			_ = _glfw.contextSlot.set(0)
			return err
		}
		if err := _glfw.contextSlot.set(0); err != nil {
			return err
		}
	}
	return nil
}

func swapBuffersWGL(window *Window) error {
	if window.monitor == nil && _IsWindowsVistaOrGreater() {
		// DWM Composition is always enabled on Win8+
		enabled := _IsWindows8OrGreater()

		if !enabled {
			var err error
			enabled, err = _DwmIsCompositionEnabled()
			if err != nil {
				return err
			}
		}

		// HACK: Use DwmFlush when desktop composition is enabled
		if enabled {
			for i := 0; i < window.context.state.interval; i++ {
				// Ignore an error from DWM functions as they might not be implemented e.g. on Proton (#2113).
				_ = _DwmFlush()
			}
		}
	}

	if err := _SwapBuffers(window.context.state.dc); err != nil {
		return err
	}
	return nil
}

func swapIntervalWGL(interval int) error {
	ptr, err := _glfw.contextSlot.get()
	if err != nil {
		return err
	}
	window := (*Window)(unsafe.Pointer(ptr))

	window.context.state.interval = interval

	if window.monitor == nil && _IsWindowsVistaOrGreater() {
		// DWM Composition is always enabled on Win8+
		enabled := _IsWindows8OrGreater()

		if !enabled {
			e, err := _DwmIsCompositionEnabled()
			// Ignore an error from DWM functions as they might not be implemented e.g. on Proton (#2113).
			if err == nil {
				enabled = e
			}
		}

		// HACK: Disable WGL swap interval when desktop composition is enabled to
		//       avoid interfering with DWM vsync
		if enabled {
			interval = 0
		}
	}

	if _glfw.context.EXT_swap_control {
		if err := wglSwapIntervalEXT(int32(interval)); err != nil {
			return err
		}
	}
	return nil
}

func extensionSupportedWGL(extension string) bool {
	var extensions string

	if wglGetExtensionsStringARB_Available() {
		extensions = wglGetExtensionsStringARB(wglGetCurrentDC())
	} else if wglGetExtensionsStringEXT_Available() {
		extensions = wglGetExtensionsStringEXT()
	}

	if len(extensions) == 0 {
		return false
	}

	for _, str := range strings.Split(extensions, " ") {
		if extension == str {
			return true
		}
	}
	return false
}

func getProcAddressWGL(procname string) uintptr {
	proc := wglGetProcAddress(procname)
	if proc != 0 {
		return proc
	}
	return opengl32.NewProc(procname).Addr()
}

func destroyContextWGL(window *Window) error {
<<<<<<< HEAD
	if window.context.state.handle != 0 {
		if err := wglDeleteContext(window.context.state.handle); err != nil {
=======
	if window.context.wgl.handle != 0 {
		// Ignore ERROR_BUSY. This happens when the thread is different from the context thread (#2518).
		// This is a known issue of GLFW (glfw/glfw#2239).
		// TODO: Delete the context on an appropriate thread.
		if err := wglDeleteContext(window.context.wgl.handle); err != nil && !errors.Is(err, windows.ERROR_BUSY) {
>>>>>>> f17be388
			return err
		}
		window.context.state.handle = 0
	}
	return nil
}

func initWGL() error {
	if microsoftgdk.IsXbox() {
		return fmt.Errorf("glfwwin: WGL is not available in Xbox")
	}

	if _glfw.context.inited {
		return nil
	}

	// opengl32.dll must be loaded first. The loading state might affect Windows APIs.
	// This is needed at least before SetPixelFormat.
	if err := opengl32.Load(); err != nil {
		return err
	}

	// NOTE: A dummy context has to be created for opengl32.dll to load the
	//       OpenGL ICD, from which we can then query WGL extensions
	// NOTE: This code will accept the Microsoft GDI ICD; accelerated context
	//       creation failure occurs during manual pixel format enumeration

	dc, err := _GetDC(_glfw.state.helperWindowHandle)
	if err != nil {
		return err
	}
	pfd := _PIXELFORMATDESCRIPTOR{
		nVersion:   1,
		dwFlags:    _PFD_DRAW_TO_WINDOW | _PFD_SUPPORT_OPENGL | _PFD_DOUBLEBUFFER,
		iPixelType: _PFD_TYPE_RGBA,
		cColorBits: 24,
	}
	pfd.nSize = uint16(unsafe.Sizeof(pfd))

	format, err := _ChoosePixelFormat(dc, &pfd)
	if err != nil {
		return err
	}
	if err := _SetPixelFormat(dc, format, &pfd); err != nil {
		return err
	}

	rc, err := wglCreateContext(dc)
	if err != nil {
		return err
	}

	pdc := wglGetCurrentDC()
	prc := wglGetCurrentContext()

	if err := wglMakeCurrent(dc, rc); err != nil {
		_ = wglMakeCurrent(pdc, prc)
		_ = wglDeleteContext(rc)
		return err
	}

	// NOTE: Functions must be loaded first as they're needed to retrieve the
	//       extension string that tells us whether the functions are supported
	//
	// Interestingly, wglGetProcAddress might return 0 after extensionSupportedWGL is called.
	initWGLExtensionFunctions()

	// NOTE: WGL_ARB_extensions_string and WGL_EXT_extensions_string are not
	//       checked below as we are already using them
	_glfw.context.ARB_multisample = extensionSupportedWGL("WGL_ARB_multisample")
	_glfw.context.ARB_framebuffer_sRGB = extensionSupportedWGL("WGL_ARB_framebuffer_sRGB")
	_glfw.context.EXT_framebuffer_sRGB = extensionSupportedWGL("WGL_EXT_framebuffer_sRGB")
	_glfw.context.ARB_create_context = extensionSupportedWGL("WGL_ARB_create_context")
	_glfw.context.ARB_create_context_profile = extensionSupportedWGL("WGL_ARB_create_context_profile")
	_glfw.context.EXT_create_context_es2_profile = extensionSupportedWGL("WGL_EXT_create_context_es2_profile")
	_glfw.context.ARB_create_context_robustness = extensionSupportedWGL("WGL_ARB_create_context_robustness")
	_glfw.context.ARB_create_context_no_error = extensionSupportedWGL("WGL_ARB_create_context_no_error")
	_glfw.context.EXT_swap_control = extensionSupportedWGL("WGL_EXT_swap_control")
	_glfw.context.EXT_colorspace = extensionSupportedWGL("WGL_EXT_colorspace")
	_glfw.context.ARB_pixel_format = extensionSupportedWGL("WGL_ARB_pixel_format")
	_glfw.context.ARB_context_flush_control = extensionSupportedWGL("WGL_ARB_context_flush_control")

	if err := wglMakeCurrent(pdc, prc); err != nil {
		return err
	}
	if err := wglDeleteContext(rc); err != nil {
		return err
	}
	_glfw.context.inited = true
	return nil
}

func terminateWGL() {
}

func (w *Window) createContextWGL(ctxconfig *ctxconfig, fbconfig *fbconfig) error {
	var share _HGLRC
	if ctxconfig.share != nil {
		share = ctxconfig.share.context.state.handle
	}

	dc, err := _GetDC(w.state.handle)
	if err != nil {
		return err
	}
	w.context.state.dc = dc

	pixelFormat, err := w.choosePixelFormat(ctxconfig, fbconfig)
	if err != nil {
		return err
	}

	var pfd _PIXELFORMATDESCRIPTOR
	if _, err := _DescribePixelFormat(w.context.state.dc, int32(pixelFormat), uint32(unsafe.Sizeof(pfd)), &pfd); err != nil {
		return err
	}

	if err := _SetPixelFormat(w.context.state.dc, int32(pixelFormat), &pfd); err != nil {
		return err
	}

	if ctxconfig.client == OpenGLAPI {
		if ctxconfig.forward && !_glfw.context.ARB_create_context {
			return fmt.Errorf("glfwwin: a forward compatible OpenGL context requested but WGL_ARB_create_context is unavailable: %w", VersionUnavailable)
		}

		if ctxconfig.profile != 0 && !_glfw.context.ARB_create_context_profile {
			return fmt.Errorf("glfwwin: OpenGL profile requested but WGL_ARB_create_context_profile is unavailable: %w", VersionUnavailable)
		}
	} else {
		if !_glfw.context.ARB_create_context || !_glfw.context.ARB_create_context_profile || !_glfw.context.EXT_create_context_es2_profile {
			return fmt.Errorf("glfwwin: OpenGL ES requested but WGL_ARB_create_context_es2_profile is unavailable: %w", ApiUnavailable)
		}
	}

	if _glfw.context.ARB_create_context {
		var flags int32
		var mask int32
		if ctxconfig.client == OpenGLAPI {
			if ctxconfig.forward {
				flags |= _WGL_CONTEXT_FORWARD_COMPATIBLE_BIT_ARB
			}

			if ctxconfig.profile == OpenGLCoreProfile {
				mask |= _WGL_CONTEXT_CORE_PROFILE_BIT_ARB
			} else if ctxconfig.profile == OpenGLCompatProfile {
				mask |= _WGL_CONTEXT_COMPATIBILITY_PROFILE_BIT_ARB
			}
		} else {
			mask |= _WGL_CONTEXT_ES2_PROFILE_BIT_EXT
		}

		if ctxconfig.debug {
			flags |= _WGL_CONTEXT_DEBUG_BIT_ARB
		}

		var attribs []int32
		if ctxconfig.robustness != 0 {
			if _glfw.context.ARB_create_context_robustness {
				if ctxconfig.robustness == NoResetNotification {
					attribs = append(attribs, _WGL_CONTEXT_RESET_NOTIFICATION_STRATEGY_ARB, _WGL_NO_RESET_NOTIFICATION_ARB)
				} else if ctxconfig.robustness == LoseContextOnReset {
					attribs = append(attribs, _WGL_CONTEXT_RESET_NOTIFICATION_STRATEGY_ARB, _WGL_LOSE_CONTEXT_ON_RESET_ARB)
				}
				flags |= _WGL_CONTEXT_ROBUST_ACCESS_BIT_ARB
			}
		}

		if ctxconfig.release != 0 {
			if _glfw.context.ARB_context_flush_control {
				if ctxconfig.release == ReleaseBehaviorNone {
					attribs = append(attribs, _WGL_CONTEXT_RELEASE_BEHAVIOR_ARB, _WGL_CONTEXT_RELEASE_BEHAVIOR_NONE_ARB)
				} else if ctxconfig.release == ReleaseBehaviorFlush {
					attribs = append(attribs, _WGL_CONTEXT_RELEASE_BEHAVIOR_ARB, _WGL_CONTEXT_RELEASE_BEHAVIOR_FLUSH_ARB)
				}
			}
		}

		if ctxconfig.noerror {
			if _glfw.context.ARB_create_context_no_error {
				attribs = append(attribs, _WGL_CONTEXT_OPENGL_NO_ERROR_ARB, 1)
			}
		}

		// NOTE: Only request an explicitly versioned context when necessary, as
		//       explicitly requesting version 1.0 does not always return the
		//       highest version supported by the driver
		if ctxconfig.major != 1 || ctxconfig.minor != 0 {
			attribs = append(attribs, _WGL_CONTEXT_MAJOR_VERSION_ARB, int32(ctxconfig.major))
			attribs = append(attribs, _WGL_CONTEXT_MINOR_VERSION_ARB, int32(ctxconfig.minor))
		}

		if flags != 0 {
			attribs = append(attribs, _WGL_CONTEXT_FLAGS_ARB, flags)
		}

		if mask != 0 {
			attribs = append(attribs, _WGL_CONTEXT_PROFILE_MASK_ARB, mask)
		}

		attribs = append(attribs, 0, 0)

		var err error
		w.context.state.handle, err = wglCreateContextAttribsARB(w.context.state.dc, share, &attribs[0])
		if err != nil {
			return err
		}
	} else {
		var err error
		w.context.state.handle, err = wglCreateContext(w.context.state.dc)
		if err != nil {
			return err
		}

		if share != 0 {
			if err := wglShareLists(share, w.context.state.handle); err != nil {
				return err
			}
		}
	}

	w.context.makeCurrent = makeContextCurrentWGL
	w.context.swapBuffers = swapBuffersWGL
	w.context.swapInterval = swapIntervalWGL
	w.context.extensionSupported = extensionSupportedWGL
	w.context.getProcAddress = getProcAddressWGL
	w.context.destroy = destroyContextWGL

	return nil
}

func getWGLContext(handle *Window) _HGLRC {
	window := handle
	if !_glfw.initialized {
		panic(NotInitialized)
	}
	if window.context.source != NativeContextAPI {
		// TODO: Should this return an error?
		return 0
	}
	return window.context.state.handle
}<|MERGE_RESOLUTION|>--- conflicted
+++ resolved
@@ -323,16 +323,11 @@
 }
 
 func destroyContextWGL(window *Window) error {
-<<<<<<< HEAD
 	if window.context.state.handle != 0 {
-		if err := wglDeleteContext(window.context.state.handle); err != nil {
-=======
-	if window.context.wgl.handle != 0 {
 		// Ignore ERROR_BUSY. This happens when the thread is different from the context thread (#2518).
 		// This is a known issue of GLFW (glfw/glfw#2239).
 		// TODO: Delete the context on an appropriate thread.
-		if err := wglDeleteContext(window.context.wgl.handle); err != nil && !errors.Is(err, windows.ERROR_BUSY) {
->>>>>>> f17be388
+		if err := wglDeleteContext(window.context.state.handle); err != nil && !errors.Is(err, windows.ERROR_BUSY) {
 			return err
 		}
 		window.context.state.handle = 0
