--- conflicted
+++ resolved
@@ -2205,19 +2205,6 @@
 	return nil
 }
 
-<<<<<<< HEAD
-func platformGetKeyScancode(key Key) int {
-	return _glfw.state.scancodes[key]
-}
-
-func (c *Cursor) platformCreateCursor(image *Image, xhot, yhot int) error {
-	h, err := createIcon(image, xhot, yhot, false)
-	if err != nil {
-		return err
-	}
-	c.state.handle = _HCURSOR(h)
-	return nil
-=======
 func platformGetScancodeName(scancode int) (string, error) {
 	if scancode < 0 || scancode > (_KF_EXTENDED|0xff) || _glfw.win32.keycodes[scancode] == KeyUnknown {
 		return "", fmt.Errorf("glwfwin: invalid scancode %d: %w", scancode, InvalidValue)
@@ -2226,8 +2213,7 @@
 }
 
 func platformGetKeyScancode(key Key) int {
-	return _glfw.win32.scancodes[key]
->>>>>>> f17be388
+	return _glfw.state.scancodes[key]
 }
 
 func (c *Cursor) platformCreateStandardCursor(shape StandardCursor) error {
