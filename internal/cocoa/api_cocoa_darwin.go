// Copyright 2022 The Ebitengine Authors
//
// Licensed under the Apache License, Version 2.0 (the "License");
// you may not use this file except in compliance with the License.
// You may obtain a copy of the License at
//
//     http://www.apache.org/licenses/LICENSE-2.0
//
// Unless required by applicable law or agreed to in writing, software
// distributed under the License is distributed on an "AS IS" BASIS,
// WITHOUT WARRANTIES OR CONDITIONS OF ANY KIND, either express or implied.
// See the License for the specific language governing permissions and
// limitations under the License.

package cocoa

import (
<<<<<<< HEAD
	"math"
	"reflect"
=======
>>>>>>> 17be6eec
	"unsafe"

	"github.com/ebitengine/purego"
	"github.com/ebitengine/purego/objc"
)

var Cocoa = purego.Dlopen("Cocoa.framework/Cocoa", purego.RTLD_GLOBAL)

var (
	class_NSInvocation         = objc.GetClass("NSInvocation")
	class_NSMethodSignature    = objc.GetClass("NSMethodSignature")
	class_NSAutoreleasePool    = objc.GetClass("NSAutoreleasePool")
	class_NSString             = objc.GetClass("NSString")
	class_NSProcessInfo        = objc.GetClass("NSProcessInfo")
	class_NSColor              = objc.GetClass("NSColor")
	class_NSCursor             = objc.GetClass("NSCursor")
	class_NSWindow             = objc.GetClass("NSWindow")
	class_NSView               = objc.GetClass("NSView")
	class_NSScreen             = objc.GetClass("NSScreen")
	class_NSThread             = objc.GetClass("NSThread")
	class_NSApplication        = objc.GetClass("NSApplication")
	class_NSDate               = objc.GetClass("NSDate")
	class_NSRunningApplication = objc.GetClass("NSRunningApplication")
	class_NSEvent              = objc.GetClass("NSEvent")
)

var (
	sel_alloc                                                       = objc.RegisterName("alloc")
	sel_init                                                        = objc.RegisterName("init")
	sel_new                                                         = objc.RegisterName("new")
	sel_release                                                     = objc.RegisterName("release")
	sel_retain                                                      = objc.RegisterName("retain")
	sel_invocationWithMethodSignature                               = objc.RegisterName("invocationWithMethodSignature:")
	sel_setSelector                                                 = objc.RegisterName("setSelector:")
	sel_setTarget                                                   = objc.RegisterName("setTarget:")
	sel_setArgumentAtIndex                                          = objc.RegisterName("setArgument:atIndex:")
	sel_getReturnValue                                              = objc.RegisterName("getReturnValue:")
	sel_invoke                                                      = objc.RegisterName("invoke")
	sel_invokeWithTarget                                            = objc.RegisterName("invokeWithTarget:")
	sel_instanceMethodSignatureForSelector                          = objc.RegisterName("instanceMethodSignatureForSelector:")
	sel_signatureWithObjCTypes                                      = objc.RegisterName("signatureWithObjCTypes:")
	sel_initWithUTF8String                                          = objc.RegisterName("initWithUTF8String:")
	sel_UTF8String                                                  = objc.RegisterName("UTF8String")
	sel_length                                                      = objc.RegisterName("length")
	sel_processInfo                                                 = objc.RegisterName("processInfo")
	sel_isOperatingSystemAtLeastVersion                             = objc.RegisterName("isOperatingSystemAtLeastVersion:")
	sel_frame                                                       = objc.RegisterName("frame")
	sel_contentView                                                 = objc.RegisterName("contentView")
	sel_setBackgroundColor                                          = objc.RegisterName("setBackgroundColor:")
	sel_colorWithSRGBRedGreenBlueAlpha                              = objc.RegisterName("colorWithSRGBRed:green:blue:alpha:")
	sel_setFrameSize                                                = objc.RegisterName("setFrameSize:")
	sel_object                                                      = objc.RegisterName("object")
	sel_styleMask                                                   = objc.RegisterName("styleMask")
	sel_setStyleMask                                                = objc.RegisterName("setStyleMask:")
	sel_mainScreen                                                  = objc.RegisterName("mainScreen")
	sel_screen                                                      = objc.RegisterName("screen")
	sel_isVisible                                                   = objc.RegisterName("isVisible")
	sel_deviceDescription                                           = objc.RegisterName("deviceDescription")
	sel_objectForKey                                                = objc.RegisterName("objectForKey:")
	sel_unsignedIntValue                                            = objc.RegisterName("unsignedIntValue")
	sel_detachNewThreadSelector_toTarget_withObject                 = objc.RegisterName("detachNewThreadSelector:toTarget:withObject:")
	sel_sharedApplication                                           = objc.RegisterName("sharedApplication")
	sel_setDelegate                                                 = objc.RegisterName("setDelegate:")
	sel_setContentView                                              = objc.RegisterName("setContentView:")
	sel_screens                                                     = objc.RegisterName("screens")
	sel_objectAtIndex                                               = objc.RegisterName("objectAtIndex:")
	sel_count                                                       = objc.RegisterName("count")
	sel_respondsToSelector                                          = objc.RegisterName("respondsToSelector:")
	sel_performSelector                                             = objc.RegisterName("performSelector:")
	sel_IBeamCursor                                                 = objc.RegisterName("IBeamCursor")
	sel_crosshairCursor                                             = objc.RegisterName("crosshairCursor")
	sel_pointingHandCursor                                          = objc.RegisterName("pointingHandCursor")
	sel_convertRectToBacking                                        = objc.RegisterName("convertRectToBacking:")
	sel_nextEventMatchingMask_untilDate_inMode_dequeue              = objc.RegisterName("nextEventMatchingMask:untilDate:inMode:dequeue:")
	sel_distantPast                                                 = objc.RegisterName("distantPast")
	sel_sendEvent                                                   = objc.RegisterName("sendEvent:")
	sel_setTitle                                                    = objc.RegisterName("setTitle:")
	sel_setMiniwindowTitle                                          = objc.RegisterName("setMiniwindowTitle:")
	sel_orderFront                                                  = objc.RegisterName("orderFront:")
	sel_activateIgnoringOtherApps                                   = objc.RegisterName("activateIgnoringOtherApps:")
	sel_makeKeyAndOrderFront                                        = objc.RegisterName("makeKeyAndOrderFront:")
	sel_isKeyWindow                                                 = objc.RegisterName("isKeyWindow")
	sel_isMiniaturized                                              = objc.RegisterName("isMiniaturized")
	sel_initWithContentRect_styleMask_backing_defer                 = objc.RegisterName("initWithContentRect:styleMask:backing:defer:")
	sel_mouseLocationOutsideOfEventStream                           = objc.RegisterName("mouseLocationOutsideOfEventStream")
	sel_currentApplication                                          = objc.RegisterName("currentApplication")
	sel_isFinishedLaunching                                         = objc.RegisterName("isFinishedLaunching")
	sel_run                                                         = objc.RegisterName("run")
	sel_setActivationPolicy                                         = objc.RegisterName("setActivationPolicy:")
	sel_stop                                                        = objc.RegisterName("stop:")
	sel_otherEventTy_loc_mFlags_timestamp_winNum_ctxt_subtype_d1_d2 = objc.RegisterName("otherEventWithType:location:modifierFlags:timestamp:windowNumber:context:subtype:data1:data2:")
	sel_postEvent_atStart                                           = objc.RegisterName("postEvent:atStart:")
)

<<<<<<< HEAD
var NSDefaultRunLoopMode = *(*NSRunLoopMode)(unsafe.Pointer(purego.Dlsym(Cocoa, "NSDefaultRunLoopMode")))
var NSApp = NSApplication_sharedApplication()

const NSWindowCollectionBehaviorFullScreenPrimary = 1 << 7
=======
const (
	NSWindowCollectionBehaviorManaged           = 1 << 2
	NSWindowCollectionBehaviorFullScreenPrimary = 1 << 7
	NSWindowCollectionBehaviorFullScreenNone    = 1 << 9
)
>>>>>>> 17be6eec

type NSBackingStoreType NSUInteger

const (
	NSBackingStoreBuffered NSBackingStoreType = 2
)

type NSWindowStyleMask NSUInteger

const (
	NSWindowStyleMaskBorderless     NSWindowStyleMask = 0
	NSWindowStyleMaskTitled         NSWindowStyleMask = 1 << 0
	NSWindowStyleMaskClosable       NSWindowStyleMask = 1 << 1
	NSWindowStyleMaskMiniaturizable NSWindowStyleMask = 1 << 2
	NSWindowStyleMaskResizable      NSWindowStyleMask = 1 << 3
	NSWindowStyleMaskFullScreen     NSWindowStyleMask = 1 << 14
)

type CGFloat = float64

type CGSize struct {
	Width, Height CGFloat
}

type CGPoint struct {
	X, Y float64
}

type CGRect struct {
	Origin CGPoint
	Size   CGSize
}

type NSUInteger = uint
type NSInteger = int

type NSPoint = CGPoint
type NSRect = CGRect
type NSSize = CGSize

type NSTimeInterval float64

type NSEventMask uint64
type NSEventModifierFlags NSUInteger
type NSEventType NSUInteger

const (
	NSEventTypeApplicationDefined NSEventType = 15
)

const NSUIntegerMax = math.MaxUint

const (
	NSEventMaskAny = NSUIntegerMax
)

type NSApplicationActivationPolicy NSInteger

const (
	NSApplicationActivationPolicyRegular NSApplicationActivationPolicy = iota
)

type NSRunLoopMode NSString

func NSMakePoint(x, y CGFloat) NSPoint {
	return NSPoint{x, y}
}

func NSObject_retain(obj objc.ID) {
	obj.Send(sel_retain)
}

func NSObject_new(class objc.Class) objc.ID {
	return objc.ID(class).Send(sel_new)
}

func NSObject_alloc(class objc.Class) objc.ID {
	return objc.ID(class).Send(sel_alloc)
}

func NSObject_init(id objc.ID) objc.ID {
	return id.Send(sel_init)
}

func NSObject_release(id objc.ID) objc.ID {
	return id.Send(sel_release)
}

type NSError struct {
	objc.ID
}

type NSColor struct {
	objc.ID
}

func NSColor_colorWithSRGBRedGreenBlueAlpha(red, green, blue, alpha CGFloat) (color NSColor) {
	sig := NSMethodSignature_signatureWithObjCTypes("@@:ffff")
	inv := NSInvocation_invocationWithMethodSignature(sig)
	inv.SetSelector(sel_colorWithSRGBRedGreenBlueAlpha)
	inv.SetArgumentAtIndex(unsafe.Pointer(&red), 2)
	inv.SetArgumentAtIndex(unsafe.Pointer(&green), 3)
	inv.SetArgumentAtIndex(unsafe.Pointer(&blue), 4)
	inv.SetArgumentAtIndex(unsafe.Pointer(&alpha), 5)
	inv.InvokeWithTarget(objc.ID(class_NSColor))
	inv.GetReturnValue(unsafe.Pointer(&color))
	return color
}

type NSOperatingSystemVersion struct {
	Major, Minor, Patch NSInteger
}

type NSProcessInfo struct {
	objc.ID
}

func NSProcessInfo_processInfo() NSProcessInfo {
	return NSProcessInfo{objc.ID(class_NSProcessInfo).Send(sel_processInfo)}
}

func (p NSProcessInfo) IsOperatingSystemAtLeastVersion(version NSOperatingSystemVersion) bool {
	sig := NSMethodSignature_instanceMethodSignatureForSelector(objc.ID(class_NSProcessInfo), sel_isOperatingSystemAtLeastVersion)
	inv := NSInvocation_invocationWithMethodSignature(sig)
	inv.SetTarget(p.ID)
	inv.SetSelector(sel_isOperatingSystemAtLeastVersion)
	inv.SetArgumentAtIndex(unsafe.Pointer(&version), 2)
	inv.Invoke()
	var ret int
	inv.GetReturnValue(unsafe.Pointer(&ret))
	return ret != 0
}

type NSWindow struct {
	objc.ID
}

func (w NSWindow) InitWithContentRectStyleMaskBackingDefer(contentRect NSRect, style NSWindowStyleMask, backing NSBackingStoreType, flag bool) NSWindow {
	sig := NSMethodSignature_instanceMethodSignatureForSelector(objc.ID(class_NSWindow), sel_initWithContentRect_styleMask_backing_defer)
	inv := NSInvocation_invocationWithMethodSignature(sig)
	inv.SetTarget(w.ID)
	inv.SetSelector(sel_initWithContentRect_styleMask_backing_defer)
	inv.SetArgumentAtIndex(unsafe.Pointer(&contentRect), 2)
	inv.SetArgumentAtIndex(unsafe.Pointer(&style), 3)
	inv.SetArgumentAtIndex(unsafe.Pointer(&backing), 4)
	inv.SetArgumentAtIndex(unsafe.Pointer(&flag), 5)
	inv.Invoke()
	var ret objc.ID
	inv.GetReturnValue(unsafe.Pointer(&ret))
	return NSWindow{ret}
}

func (w NSWindow) IsMiniaturized() bool {
	return w.Send(sel_isMiniaturized) != 0
}

func (w NSWindow) MakeKeyAndOrderFront(sender objc.ID) {
	w.Send(sel_makeKeyAndOrderFront, sender)
}

func (w NSWindow) IsKeyWindow() bool {
	return w.Send(sel_isKeyWindow) != 0
}

func (w NSWindow) OrderFront(sender objc.ID) {
	w.Send(sel_orderFront, sender)
}

func (w NSWindow) SetTitle(t NSString) {
	w.Send(sel_setTitle, t.ID)
}

func (w NSWindow) SetDelegate(id objc.ID) {
	w.Send(sel_setDelegate, id)
}
func (w NSWindow) SetContentView(id objc.ID) {
	w.Send(sel_setContentView, id)
}

func (w NSWindow) SetMiniwindowTitle(t NSString) {
	w.Send(sel_setMiniwindowTitle, t.ID)
}

func (w NSWindow) StyleMask() NSUInteger {
	return NSUInteger(w.Send(sel_styleMask))
}

func (w NSWindow) SetStyleMask(styleMask NSUInteger) {
	w.Send(sel_setStyleMask, styleMask)
}

func (w NSWindow) SetBackgroundColor(color NSColor) {
	w.Send(sel_setBackgroundColor, color.ID)
}

func (w NSWindow) IsVisibile() bool {
	return w.Send(sel_isVisible) != 0
}

func (w NSWindow) Screen() NSScreen {
	return NSScreen{w.Send(sel_screen)}
}

func (w NSWindow) Frame() NSRect {
	sig := NSMethodSignature_instanceMethodSignatureForSelector(objc.ID(class_NSWindow), sel_frame)
	inv := NSInvocation_invocationWithMethodSignature(sig)
	inv.SetTarget(w.ID)
	inv.SetSelector(sel_frame)
	inv.Invoke()
	rect := NSRect{}
	inv.GetReturnValue(unsafe.Pointer(&rect))
	return rect
}
func (w NSWindow) MouseLocationOutsideOfEventStream() NSPoint {
	sig := NSMethodSignature_instanceMethodSignatureForSelector(objc.ID(class_NSWindow), sel_mouseLocationOutsideOfEventStream)
	inv := NSInvocation_invocationWithMethodSignature(sig)
	inv.SetTarget(w.ID)
	inv.SetSelector(sel_mouseLocationOutsideOfEventStream)
	inv.Invoke()
	point := NSPoint{}
	inv.GetReturnValue(unsafe.Pointer(&point))
	return point
}

func (w NSWindow) ContentView() NSView {
	return NSView{w.Send(sel_contentView)}
}

type NSCursor struct {
	objc.ID
}

func NSCursor_IBeamCursor() NSCursor {
	return NSCursor{objc.ID(class_NSCursor).Send(sel_IBeamCursor)}
}

func NSCursor_crosshairCursor() NSCursor {
	return NSCursor{objc.ID(class_NSCursor).Send(sel_crosshairCursor)}
}

func NSCursor_pointingHandCursor() NSCursor {
	return NSCursor{objc.ID(class_NSCursor).Send(sel_pointingHandCursor)}
}

func NSCursor_respondsToSelector(sel objc.SEL) bool {
	return objc.ID(class_NSCursor).Send(sel_respondsToSelector, sel) != 0
}

func NSCursor_performSelector(sel objc.SEL) objc.ID {
	return objc.ID(class_NSCursor).Send(sel_performSelector, sel)
}

type NSView struct {
	objc.ID
}

func (v NSView) SetFrameSize(size CGSize) {
	sig := NSMethodSignature_instanceMethodSignatureForSelector(objc.ID(class_NSView), sel_setFrameSize)
	inv := NSInvocation_invocationWithMethodSignature(sig)
	inv.SetSelector(sel_setFrameSize)
	inv.SetArgumentAtIndex(unsafe.Pointer(&size), 2)
	inv.InvokeWithTarget(v.ID)
}

func (v NSView) Frame() NSRect {
	sig := NSMethodSignature_instanceMethodSignatureForSelector(objc.ID(class_NSView), sel_frame)
	inv := NSInvocation_invocationWithMethodSignature(sig)
	inv.SetSelector(sel_frame)
	inv.InvokeWithTarget(v.ID)
	rect := NSRect{}
	inv.GetReturnValue(unsafe.Pointer(&rect))
	return rect
}

// NSInvocation is being used to call functions that can't be called directly with purego.SyscallN.
// See the downsides of that function for what it cannot do.
type NSInvocation struct {
	objc.ID
}

func NSInvocation_invocationWithMethodSignature(sig NSMethodSignature) NSInvocation {
	return NSInvocation{objc.ID(class_NSInvocation).Send(sel_invocationWithMethodSignature, sig.ID)}
}

func (i NSInvocation) SetSelector(cmd objc.SEL) {
	i.Send(sel_setSelector, cmd)
}

func (i NSInvocation) SetTarget(target objc.ID) {
	i.Send(sel_setTarget, target)
}

func (i NSInvocation) SetArgumentAtIndex(arg unsafe.Pointer, idx int) {
	i.Send(sel_setArgumentAtIndex, arg, idx)
}

func (i NSInvocation) GetReturnValue(ret unsafe.Pointer) {
	i.Send(sel_getReturnValue, ret)
}

func (i NSInvocation) Invoke() {
	i.Send(sel_invoke)
}

func (i NSInvocation) InvokeWithTarget(target objc.ID) {
	i.Send(sel_invokeWithTarget, target)
}

type NSMethodSignature struct {
	objc.ID
}

func NSMethodSignature_instanceMethodSignatureForSelector(self objc.ID, cmd objc.SEL) NSMethodSignature {
	return NSMethodSignature{self.Send(sel_instanceMethodSignatureForSelector, cmd)}
}

// NSMethodSignature_signatureWithObjCTypes takes a string that represents the type signature of a method.
// It follows the encoding specified in the Apple Docs.
//
// [Apple Docs]: https://developer.apple.com/library/archive/documentation/Cocoa/Conceptual/ObjCRuntimeGuide/Articles/ocrtTypeEncodings.html#//apple_ref/doc/uid/TP40008048-CH100
func NSMethodSignature_signatureWithObjCTypes(types string) NSMethodSignature {
	return NSMethodSignature{objc.ID(class_NSMethodSignature).Send(sel_signatureWithObjCTypes, types)}
}

type NSAutoreleasePool struct {
	objc.ID
}

func NSAutoreleasePool_new() NSAutoreleasePool {
	return NSAutoreleasePool{objc.ID(class_NSAutoreleasePool).Send(sel_new)}
}

func (p NSAutoreleasePool) Release() {
	p.Send(sel_release)
}

type NSString struct {
	objc.ID
}

func NSString_alloc() NSString {
	return NSString{objc.ID(class_NSString).Send(sel_alloc)}
}

func (s NSString) InitWithUTF8String(utf8 string) NSString {
	return NSString{s.Send(sel_initWithUTF8String, utf8)}
}

func (s NSString) String() string {
	// The lifetime of the underlying C string is shorter than s [1].
	// Copy the bytes to ensure that the returned string's lifetime is unrelated to s.
	// [1] https://developer.apple.com/documentation/foundation/nsstring/1411189-utf8string?language=objc
	src := unsafe.Slice((*byte)(unsafe.Pointer(s.Send(sel_UTF8String))), s.Send(sel_length))
	dst := make([]byte, len(src))
	copy(dst, src)
	return string(dst)
}

func (s NSScreen) Frame() NSRect {
	sig := NSMethodSignature_instanceMethodSignatureForSelector(objc.ID(class_NSScreen), sel_frame)
	inv := NSInvocation_invocationWithMethodSignature(sig)
	inv.SetSelector(sel_frame)
	inv.InvokeWithTarget(s.ID)
	rect := NSRect{}
	inv.GetReturnValue(unsafe.Pointer(&rect))
	return rect
}

func (s NSScreen) ConvertRectToBacking(rect NSRect) NSRect {
	sig := NSMethodSignature_instanceMethodSignatureForSelector(objc.ID(class_NSScreen), sel_convertRectToBacking)
	inv := NSInvocation_invocationWithMethodSignature(sig)
	inv.SetSelector(sel_convertRectToBacking)
	inv.InvokeWithTarget(s.ID)
	inv.GetReturnValue(unsafe.Pointer(&rect))
	return rect
}

type NSArray struct {
	objc.ID
}

func (a NSArray) Count() NSUInteger {
	return NSUInteger(a.Send(sel_count))
}

func (a NSArray) ObjectAtIndex(idx NSUInteger) objc.ID {
	return a.Send(sel_objectAtIndex, idx)
}

type NSThread struct {
	objc.ID
}

func NSThread_detachNewThreadSelectorToTargetWithObject(sel objc.SEL, target, argument objc.ID) {
	objc.ID(class_NSThread).Send(sel_detachNewThreadSelector_toTarget_withObject, sel, target, argument)
}

type NSApplication struct {
	objc.ID
}

func NSApplication_sharedApplication() NSApplication {
	return NSApplication{objc.ID(class_NSApplication).Send(sel_sharedApplication)}
}

func (a NSApplication) PostEventAtStart(event NSEvent, atStart bool) {
	a.Send(sel_postEvent_atStart, event.ID, atStart)
}

func (a NSApplication) SetActivationPolicy(policy NSApplicationActivationPolicy) {
	a.Send(sel_setActivationPolicy, policy)
}

func (a NSApplication) Run() {
	a.Send(sel_run)
}

func (a NSApplication) Stop(obj objc.ID) {
	a.Send(sel_stop, obj)
}

func (a NSApplication) ActivateIgnoringOtherApps(b bool) {
	a.Send(sel_activateIgnoringOtherApps, b)
}

func (a NSApplication) SetDelegate(delegate objc.ID) {
	a.Send(sel_setDelegate, delegate)
}

func (a NSApplication) NextEventMatchingMaskUntilDateInModeDequeue(mask NSEventMask, expiration NSDate, mode NSRunLoopMode, dequeue bool) NSEvent {
	return NSEvent{a.Send(sel_nextEventMatchingMask_untilDate_inMode_dequeue, mask, expiration.ID, mode.ID, dequeue)}
}

func (a NSApplication) SendEvent(event NSEvent) {
	a.Send(sel_sendEvent, event.ID)
}

type NSDate struct {
	objc.ID
}

func NSDate_distantPast() NSDate {
	return NSDate{objc.ID(class_NSDate).Send(sel_distantPast)}
}

type NSEvent struct {
	objc.ID
}

//otherEventWithType:(NSEventType)type
//                       location:(NSPoint)location
//                  modifierFlags:(NSEventModifierFlags)flags
//                      timestamp:(NSTimeInterval)time
//                   windowNumber:(NSInteger)wNum
//                        context:(NSGraphicsContext *)unusedPassNil
//                        subtype:(short)subtype
//                          data1:(NSInteger)d1
//                          data2:(NSInteger)d2;
func NSEvent_otherEventWithTypeLocationModifierFlagsTimestampWindowNumberContextSubtypeData1Data2(
	eventType NSEventType, location NSPoint, flags NSEventModifierFlags, timestamp NSTimeInterval,
	windowNumber NSInteger, unusedPassNil objc.ID, subtype int16, d1, d2 NSInteger) NSEvent {
	sig := NSMethodSignature_signatureWithObjCTypes("@@:L{NSPoint=dd}Ldl@sll")
	inv := NSInvocation_invocationWithMethodSignature(sig)
	inv.SetSelector(sel_otherEventTy_loc_mFlags_timestamp_winNum_ctxt_subtype_d1_d2)
	inv.SetArgumentAtIndex(unsafe.Pointer(&eventType), 2)
	inv.SetArgumentAtIndex(unsafe.Pointer(&location), 3)
	inv.SetArgumentAtIndex(unsafe.Pointer(&flags), 4)
	inv.SetArgumentAtIndex(unsafe.Pointer(&timestamp), 5)
	inv.SetArgumentAtIndex(unsafe.Pointer(&windowNumber), 6)
	inv.SetArgumentAtIndex(unsafe.Pointer(&unusedPassNil), 7)
	inv.SetArgumentAtIndex(unsafe.Pointer(&subtype), 8)
	inv.SetArgumentAtIndex(unsafe.Pointer(&d1), 9)
	inv.SetArgumentAtIndex(unsafe.Pointer(&d2), 10)
	inv.InvokeWithTarget(objc.ID(class_NSEvent))
	event := NSEvent{}
	inv.GetReturnValue(unsafe.Pointer(&event))
	return event
}

type NSNotification struct {
	objc.ID
}

func (n NSNotification) Object() objc.ID {
	return n.Send(sel_object)
}

type NSScreen struct {
	objc.ID
}

func NSScreen_mainScreen() NSScreen {
	return NSScreen{objc.ID(class_NSScreen).Send(sel_mainScreen)}
}

func NSScreen_screens() NSArray {
	return NSArray{objc.ID(class_NSScreen).Send(sel_screens)}
}

func (s NSScreen) DeviceDescription() NSDictionary {
	return NSDictionary{s.Send(sel_deviceDescription)}
}

type NSDictionary struct {
	objc.ID
}

func (d NSDictionary) ObjectForKey(object objc.ID) objc.ID {
	return d.Send(sel_objectForKey, object)
}

type NSNumber struct {
	objc.ID
}

func (n NSNumber) UnsignedIntValue() uint {
	return uint(n.Send(sel_unsignedIntValue))
}

type NSRunningApplication struct {
	objc.ID
}

func NSRunningApplication_currentApplication() NSRunningApplication {
	return NSRunningApplication{objc.ID(class_NSRunningApplication).Send(sel_currentApplication)}
}

func (a NSRunningApplication) IsFinishedLaunching() bool {
	return a.Send(sel_isFinishedLaunching) != 0
}<|MERGE_RESOLUTION|>--- conflicted
+++ resolved
@@ -15,11 +15,8 @@
 package cocoa
 
 import (
-<<<<<<< HEAD
 	"math"
 	"reflect"
-=======
->>>>>>> 17be6eec
 	"unsafe"
 
 	"github.com/ebitengine/purego"
@@ -114,18 +111,14 @@
 	sel_postEvent_atStart                                           = objc.RegisterName("postEvent:atStart:")
 )
 
-<<<<<<< HEAD
 var NSDefaultRunLoopMode = *(*NSRunLoopMode)(unsafe.Pointer(purego.Dlsym(Cocoa, "NSDefaultRunLoopMode")))
 var NSApp = NSApplication_sharedApplication()
 
-const NSWindowCollectionBehaviorFullScreenPrimary = 1 << 7
-=======
 const (
 	NSWindowCollectionBehaviorManaged           = 1 << 2
 	NSWindowCollectionBehaviorFullScreenPrimary = 1 << 7
 	NSWindowCollectionBehaviorFullScreenNone    = 1 << 9
 )
->>>>>>> 17be6eec
 
 type NSBackingStoreType NSUInteger
 
