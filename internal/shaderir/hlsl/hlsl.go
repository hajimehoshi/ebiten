--- conflicted
+++ resolved
@@ -86,14 +86,9 @@
 	return float4x4(x, 0, 0, 0, 0, x, 0, 0, 0, 0, x, 0, 0, 0, 0, x);
 }`
 
-<<<<<<< HEAD
-func Compile(p *shaderir.Program) (vertexShader, pixelShader string, offsets []int) {
-	offsets = calculateMemoryOffsets(p.Uniforms)
-	p = adjustProgram(p)
-=======
 func Compile(p *shaderir.Program) (vertexShader, pixelShader string) {
 	offsets := CalcUniformMemoryOffsets(p)
->>>>>>> aa6bc169
+	p = adjustProgram(p)
 
 	c := &compileContext{
 		unit: p.Unit,
