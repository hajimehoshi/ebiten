// Copyright 2015 Hajime Hoshi
//
// Licensed under the Apache License, Version 2.0 (the "License");
// you may not use this file except in compliance with the License.
// You may obtain a copy of the License at
//
//     http://www.apache.org/licenses/LICENSE-2.0
//
// Unless required by applicable law or agreed to in writing, software
// distributed under the License is distributed on an "AS IS" BASIS,
// WITHOUT WARRANTIES OR CONDITIONS OF ANY KIND, either express or implied.
// See the License for the specific language governing permissions and
// limitations under the License.

// +build example jsgo

package main

import (
	"bytes"
	"fmt"
	"image"
	_ "image/png"
	"log"
	"math"
	"math/rand"

	"github.com/hajimehoshi/ebiten"
	"github.com/hajimehoshi/ebiten/ebitenutil"
	"github.com/hajimehoshi/ebiten/examples/resources/images"
)

const (
	screenWidth  = 320
	screenHeight = 240
	maxAngle     = 256
)

var (
	ebitenImage *ebiten.Image
)

func init() {
	// Decode image from a byte slice instead of a file so that
	// this example works in any working directory.
	// If you want to use a file, there are some options:
	// 1) Use os.Open and pass the file to the image decoder.
	//    This is a very regular way, but doesn't work on browsers.
	// 2) Use ebitenutil.OpenFile and pass the file to the image decoder.
	//    This works even on browsers.
	// 3) Use ebitenutil.NewImageFromFile to create an ebiten.Image directly from a file.
	//    This also works on browsers.
	img, _, err := image.Decode(bytes.NewReader(images.Ebiten_png))
	if err != nil {
		log.Fatal(err)
	}
	origEbitenImage, _ := ebiten.NewImageFromImage(img, ebiten.FilterDefault)

	w, h := origEbitenImage.Size()
	ebitenImage, _ = ebiten.NewImage(w, h, ebiten.FilterDefault)

	op := &ebiten.DrawImageOptions{}
	op.ColorM.Scale(1, 1, 1, 0.5)
	ebitenImage.DrawImage(origEbitenImage, op)
}

type Sprite struct {
	imageWidth  int
	imageHeight int
	x           int
	y           int
	vx          int
	vy          int
	angle       int
}

func (s *Sprite) Update() {
	s.x += s.vx
	s.y += s.vy
	if s.x < 0 {
		s.x = -s.x
		s.vx = -s.vx
	} else if mx := screenWidth - s.imageWidth; mx <= s.x {
		s.x = 2*mx - s.x
		s.vx = -s.vx
	}
	if s.y < 0 {
		s.y = -s.y
		s.vy = -s.vy
	} else if my := screenHeight - s.imageHeight; my <= s.y {
		s.y = 2*my - s.y
		s.vy = -s.vy
	}
	s.angle++
	if s.angle == maxAngle {
		s.angle = 0
	}
}

type Sprites struct {
	sprites []*Sprite
	num     int
}

func (s *Sprites) Update() {
	for i := 0; i < s.num; i++ {
		s.sprites[i].Update()
	}
}

const (
	MinSprites = 0
	MaxSprites = 50000
)

type Game struct {
	sprites Sprites
	op      ebiten.DrawImageOptions
	inited  bool
}

func (g *Game) init() {
	defer func() {
		g.inited = true
	}()

	g.sprites.sprites = make([]*Sprite, MaxSprites)
	g.sprites.num = 500
	for i := range g.sprites.sprites {
		w, h := ebitenImage.Size()
		x, y := rand.Intn(screenWidth-w), rand.Intn(screenHeight-h)
		vx, vy := 2*rand.Intn(2)-1, 2*rand.Intn(2)-1
		a := rand.Intn(maxAngle)
		g.sprites.sprites[i] = &Sprite{
			imageWidth:  w,
			imageHeight: h,
			x:           x,
			y:           y,
			vx:          vx,
			vy:          vy,
			angle:       a,
		}
	}
}

func leftTouched() bool {
	for _, id := range ebiten.TouchIDs() {
		x, _ := ebiten.TouchPosition(id)
		if x < screenWidth/2 {
			return true
		}
	}
	return false
}

func rightTouched() bool {
	for _, id := range ebiten.TouchIDs() {
		x, _ := ebiten.TouchPosition(id)
		if x >= screenWidth/2 {
			return true
		}
	}
	return false
}

<<<<<<< HEAD
func update(screen *ebiten.Image) error {
=======
func (g *Game) Update(screen *ebiten.Image) error {
	if !g.inited {
		g.init()
	}

>>>>>>> ae28b83d
	// Decrease the number of the sprites.
	if ebiten.IsKeyPressed(ebiten.KeyLeft) || leftTouched() {
		g.sprites.num -= 20
		if g.sprites.num < MinSprites {
			g.sprites.num = MinSprites
		}
	}

	// Increase the number of the sprites.
	if ebiten.IsKeyPressed(ebiten.KeyRight) || rightTouched() {
		g.sprites.num += 20
		if MaxSprites < g.sprites.num {
			g.sprites.num = MaxSprites
		}
	}

	g.sprites.Update()
	return nil
}

func (g *Game) Draw(screen *ebiten.Image) {
	// Draw each sprite.
	// DrawImage can be called many many times, but in the implementation,
	// the actual draw call to GPU is very few since these calls satisfy
	// some conditions e.g. all the rendering sources and targets are same.
	// For more detail, see:
	// https://pkg.go.dev/github.com/hajimehoshi/ebiten#Image.DrawImage
	w, h := ebitenImage.Size()
	for i := 0; i < g.sprites.num; i++ {
		s := g.sprites.sprites[i]
		g.op.GeoM.Reset()
		g.op.GeoM.Translate(-float64(w)/2, -float64(h)/2)
		g.op.GeoM.Rotate(2 * math.Pi * float64(s.angle) / maxAngle)
		g.op.GeoM.Translate(float64(w)/2, float64(h)/2)
		g.op.GeoM.Translate(float64(s.x), float64(s.y))
		screen.DrawImage(ebitenImage, &g.op)
	}
	msg := fmt.Sprintf(`TPS: %0.2f
FPS: %0.2f
Num of sprites: %d
Press <- or -> to change the number of sprites`, ebiten.CurrentTPS(), ebiten.CurrentFPS(), g.sprites.num)
	ebitenutil.DebugPrint(screen, msg)
}

func (g *Game) Layout(outsideWidth, outsideHeight int) (int, int) {
	return screenWidth, screenHeight
}

func main() {
	ebiten.SetWindowSize(screenWidth*2, screenHeight*2)
	ebiten.SetWindowTitle("Sprites (Ebiten Demo)")
	if err := ebiten.RunGame(&Game{}); err != nil {
		log.Fatal(err)
	}
}<|MERGE_RESOLUTION|>--- conflicted
+++ resolved
@@ -163,15 +163,11 @@
 	return false
 }
 
-<<<<<<< HEAD
-func update(screen *ebiten.Image) error {
-=======
 func (g *Game) Update(screen *ebiten.Image) error {
 	if !g.inited {
 		g.init()
 	}
-
->>>>>>> ae28b83d
+  
 	// Decrease the number of the sprites.
 	if ebiten.IsKeyPressed(ebiten.KeyLeft) || leftTouched() {
 		g.sprites.num -= 20
